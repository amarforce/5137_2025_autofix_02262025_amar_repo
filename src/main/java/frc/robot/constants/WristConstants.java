package frc.robot.constants;

import edu.wpi.first.math.system.plant.DCMotor;
import edu.wpi.first.math.util.Units;
import frc.robot.Robot;
import frc.robot.other.MotorTransform;

public class WristConstants {
    // Motor ID
    public static final int motorId = Robot.isSimulation()?23:3;

    // Limits
    public static final double minAngle = Units.degreesToRadians(-90);
    public static final double maxAngle = Units.degreesToRadians(90);

    // Encoder transform
<<<<<<< HEAD
    public static final double wristOffset = Units.degreesToRadians(25);
    public static final double gearRatio = 12.0;
=======
    public static final double wristOffset = 0.0;
    public static final double gearRatio = 31.5;
>>>>>>> a5ebde53
    public static final MotorTransform transform = new MotorTransform((2*Math.PI)/gearRatio, wristOffset);
    
    // PID constants
    public static final double kP = 2.0;
    public static final double kI = 0;
    public static final double kD = 0.05;

    // Feedforward constants
    public static final double kS = 0.0;
    public static final double kG = 0.1;
    public static final double kV = 0.62;
    public static final double kA = 0.0;

    // Tolerance
    public static final double wristTolerance = Units.degreesToRadians(1);

    // Simulation constants
    public static final double momentOfInertia = 0.0155;
    public static final double wristLength = 0.1524;
<<<<<<< HEAD
    public static final double minAngle = Units.degreesToRadians(-25);
    public static final double maxAngle = Units.degreesToRadians(90);
=======
>>>>>>> a5ebde53
    public static final DCMotor motorSim = DCMotor.getKrakenX60(1);
}<|MERGE_RESOLUTION|>--- conflicted
+++ resolved
@@ -7,20 +7,15 @@
 
 public class WristConstants {
     // Motor ID
-    public static final int motorId = Robot.isSimulation()?23:3;
+    public static final int motorId = Robot.isSimulation() ? 23 : 3;
 
     // Limits
-    public static final double minAngle = Units.degreesToRadians(-90);
+    public static final double minAngle = Units.degreesToRadians(-25);
     public static final double maxAngle = Units.degreesToRadians(90);
 
     // Encoder transform
-<<<<<<< HEAD
     public static final double wristOffset = Units.degreesToRadians(25);
-    public static final double gearRatio = 12.0;
-=======
-    public static final double wristOffset = 0.0;
     public static final double gearRatio = 31.5;
->>>>>>> a5ebde53
     public static final MotorTransform transform = new MotorTransform((2*Math.PI)/gearRatio, wristOffset);
     
     // PID constants
@@ -40,10 +35,5 @@
     // Simulation constants
     public static final double momentOfInertia = 0.0155;
     public static final double wristLength = 0.1524;
-<<<<<<< HEAD
-    public static final double minAngle = Units.degreesToRadians(-25);
-    public static final double maxAngle = Units.degreesToRadians(90);
-=======
->>>>>>> a5ebde53
     public static final DCMotor motorSim = DCMotor.getKrakenX60(1);
 }
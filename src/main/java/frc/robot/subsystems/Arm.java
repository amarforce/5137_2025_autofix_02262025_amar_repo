package frc.robot.subsystems;

import com.ctre.phoenix6.configs.MotorOutputConfigs;
import com.ctre.phoenix6.hardware.TalonFX;
import com.ctre.phoenix6.signals.NeutralModeValue;
import com.ctre.phoenix6.sim.TalonFXSimState;

import edu.wpi.first.math.controller.ArmFeedforward;
import edu.wpi.first.math.controller.PIDController;
import edu.wpi.first.units.measure.Voltage;
import edu.wpi.first.wpilibj.DataLogManager;
import edu.wpi.first.wpilibj.RobotController;
import edu.wpi.first.wpilibj.simulation.BatterySim;
import edu.wpi.first.wpilibj.simulation.RoboRioSim;
import edu.wpi.first.wpilibj.simulation.SingleJointedArmSim;
import edu.wpi.first.wpilibj.smartdashboard.SmartDashboard;
import edu.wpi.first.wpilibj2.command.SubsystemBase;
import edu.wpi.first.wpilibj2.command.sysid.SysIdRoutine;
import frc.robot.constants.ArmConstants;
import frc.robot.constants.SwerveSystemConstants;
import frc.robot.constants.GeneralConstants;
import frc.robot.other.RobotUtils;

import static edu.wpi.first.units.Units.Radians;
import static edu.wpi.first.units.Units.RadiansPerSecond;
import static edu.wpi.first.units.Units.RadiansPerSecondPerSecond;
import static edu.wpi.first.units.Units.Volts;

/**
 * The Arm subsystem controls the robotic arm using a TalonFX motor controller.
 * It includes PID control, feedforward control, and simulation capabilities.
 */
public class Arm extends SubsystemBase {
    
    // Motor controller for the arm
    private TalonFX armMotor = new TalonFX(ArmConstants.motorId, "rio");
    
    // PID controller for arm position control
    private PIDController controller = new PIDController(ArmConstants.kP, ArmConstants.kI, ArmConstants.kD);
    
    // Feedforward controller for arm dynamics
    private ArmFeedforward feedforward = new ArmFeedforward(ArmConstants.kS, ArmConstants.kG, ArmConstants.kV);
    
    // Goal position for the arm in radians
    private double goal = SwerveSystemConstants.getDefaultState().armPosition;
    

    // Simulation model for the arm
    private SingleJointedArmSim armSim = new SingleJointedArmSim(
        ArmConstants.motorSim, 
        ArmConstants.gearRatio, 
        ArmConstants.momentOfInertia, 
        ArmConstants.armLength, 
        ArmConstants.minAngle, 
        ArmConstants.maxAngle, 
        true, 
        SwerveSystemConstants.getDefaultState().armPosition
    );

<<<<<<< HEAD

    // System Identification routine for characterizing the arm
    private final SysIdRoutine sysIdRoutine =
=======
    // SysId routine for system identification
    private final SysIdRoutine sysIdRoutine = 
>>>>>>> a5ebde53
        new SysIdRoutine(
            // Empty config defaults to 1 volt/second ramp rate and 7 volt step voltage.
            new SysIdRoutine.Config(
                null,        // Use default ramp rate (1 V/s)
                Volts.of(4), // Reduce dynamic step voltage to 4 V to prevent brownout
                null        // Use default timeout (10 s)
            ),
            new SysIdRoutine.Mechanism(
                // Tell SysId how to plumb the driving voltage to the motor(s).
                this::setVoltage,
                // Tell SysId how to record a frame of data for each motor on the mechanism being characterized.
                log -> {
                    // Record a frame for the elevator motor.
                    log.motor("arm")
                        .voltage(getVolts())
                        .angularPosition(Radians.of(getMeasurement()))
                        .angularVelocity(RadiansPerSecond.of(getVelocity()))
                        .angularAcceleration(RadiansPerSecondPerSecond.of(getAcceleration()));
                },
                // Tell SysId to make generated commands require this subsystem, suffix test state in WPILog with this subsystem's name ("elevator")
                this));
    
    // Simulation state for the motor
    private TalonFXSimState armMotorSim = armMotor.getSimState();
    
    /**
     * Constructor for the Arm subsystem.
     */
<<<<<<< HEAD
    public Arm() {
        // Configure the motor to coast when neutral
=======
    public Arm(StringLogEntry log) {
        // Configure the motor to brake when neutral
>>>>>>> a5ebde53
        var currentConfigs = new MotorOutputConfigs();
        currentConfigs.NeutralMode = NeutralModeValue.Brake;
        armMotor.getConfigurator().apply(currentConfigs);

        armMotor.setPosition(0.0);

        // Set the tolerance for the PID controller
        controller.setTolerance(ArmConstants.armTolerance);
        
        // Display the PID controller on SmartDashboard for tuning
        SmartDashboard.putData("arm/controller", controller);
    }

    /**
     * Get the current arm position in radians.
     * 
     * @return The current arm position in radians.
     */
    public double getMeasurement() {
        return ArmConstants.transform.transformPos(armMotor.getPosition().getValueAsDouble());
    }
    
    /**
     * Set the goal position for the arm, clamping it within the allowed range.
     * 
     * @param newGoal The desired goal position in radians.
     */
    public void setGoal(double newGoal) {
        goal = RobotUtils.clamp(newGoal,ArmConstants.minAngle,ArmConstants.maxAngle);
    }

    /**
     * Get the current goal position.
     * 
     * @return The current goal position in radians.
     */
    public double getGoal() {
        return goal;
    }

    /**
     * Set the voltage applied to the arm motor.
     * 
     * @param v The voltage to apply.
     */
    public void setVoltage(Voltage v) {
        armMotor.setVoltage(v.magnitude());
    }

    /**
     * Gets the current voltage applied to the arm motor.
     * 
     * @return The voltage applied to the motors.
     */
    public Voltage getVolts() {
        return (armMotor.getMotorVoltage().getValue());
    }

    /**
     * Get the current arm velocity in radians per second.
     * 
     * @return The current arm velocity in radians per second.
     */
    public double getVelocity() {
        return ArmConstants.transform.transformVel(armMotor.getVelocity().getValueAsDouble());
<<<<<<< HEAD
=======
    }

    /**
     * Get the current arm acceleration in radians per second^2.
     * 
     * @return The current arm acceleration in radians per second^2.
     */
    public double getAcceleration() {
        return ArmConstants.transform.transformVel(armMotor.getAcceleration().getValueAsDouble());
>>>>>>> a5ebde53
    }

    public boolean atSetpoint(){
        return controller.atSetpoint();
    }

    public SysIdRoutine getRoutine(){
        return sysIdRoutine;
    }

    /**
     * Display telemetry data on SmartDashboard.
     */
    public void telemetry() {
        SmartDashboard.putNumber("arm/angle",getMeasurement());
        SmartDashboard.putNumber("arm/goal",getGoal());
        SmartDashboard.putNumber("arm/velocity",getVelocity());
        SmartDashboard.putNumber("arm/error",controller.getError());
        SmartDashboard.putNumber("arm/motor/rawAngle",armMotor.getPosition().getValueAsDouble());
        SmartDashboard.putNumber("arm/motor/temp",armMotor.getDeviceTemp().getValueAsDouble());
        SmartDashboard.putNumber("arm/motor/fault",armMotor.getFaultField().asSupplier().get());
        SmartDashboard.putNumber("arm/motor/current",armMotor.getSupplyCurrent().getValueAsDouble());
        SmartDashboard.putNumber("arm/motor/voltage",armMotor.getMotorVoltage().getValueAsDouble());
        SmartDashboard.putNumber("arm/motor/supplyVoltage",armMotor.getSupplyVoltage().getValueAsDouble());
    }

    /**
     * Periodic method called every loop iteration.
     */
    @Override
    public void periodic() {
        try{
            // Update telemetry
            telemetry();
            
            // Calculate feedforward and PID control outputs
            double feed = feedforward.calculate(getMeasurement(), getVelocity());
            double voltage = controller.calculate(getMeasurement(), goal) + feed;
            
            // Apply the calculated voltage to the motor
            setVoltage(Volts.of(voltage));
        }catch(Exception e){
            DataLogManager.log("Periodic error: " + RobotUtils.getError(e));
        }
    }

    /**
     * Simulation periodic method called every loop iteration in simulation.
     */
    @Override
    public void simulationPeriodic() {
        // Update the motor simulation state with the current battery voltage
        armMotorSim.setSupplyVoltage(RobotController.getBatteryVoltage());
        
        // Get the current motor input voltage and update the arm simulation
        double armInput = armMotorSim.getMotorVoltage();
        armSim.setInputVoltage(armInput);
        armSim.update(GeneralConstants.simPeriod);
        
        // Update the motor simulation state with the new arm position and velocity
        armMotorSim.setRawRotorPosition(ArmConstants.transform.transformPosInv(armSim.getAngleRads()));
        armMotorSim.setRotorVelocity(ArmConstants.transform.transformVelInv(armSim.getVelocityRadPerSec()));
        
        // Update the RoboRIO simulation state with the new battery voltage
        RoboRioSim.setVInVoltage(BatterySim.calculateDefaultBatteryLoadedVoltage(armSim.getCurrentDrawAmps()));
    }
}<|MERGE_RESOLUTION|>--- conflicted
+++ resolved
@@ -2,8 +2,10 @@
 
 import com.ctre.phoenix6.configs.MotorOutputConfigs;
 import com.ctre.phoenix6.hardware.TalonFX;
+import com.ctre.phoenix6.signals.InvertedValue;
 import com.ctre.phoenix6.signals.NeutralModeValue;
 import com.ctre.phoenix6.sim.TalonFXSimState;
+import com.ctre.phoenix6.sim.ChassisReference;
 
 import edu.wpi.first.math.controller.ArmFeedforward;
 import edu.wpi.first.math.controller.PIDController;
@@ -43,7 +45,6 @@
     
     // Goal position for the arm in radians
     private double goal = SwerveSystemConstants.getDefaultState().armPosition;
-    
 
     // Simulation model for the arm
     private SingleJointedArmSim armSim = new SingleJointedArmSim(
@@ -57,51 +58,36 @@
         SwerveSystemConstants.getDefaultState().armPosition
     );
 
-<<<<<<< HEAD
-
-    // System Identification routine for characterizing the arm
-    private final SysIdRoutine sysIdRoutine =
-=======
     // SysId routine for system identification
     private final SysIdRoutine sysIdRoutine = 
->>>>>>> a5ebde53
         new SysIdRoutine(
-            // Empty config defaults to 1 volt/second ramp rate and 7 volt step voltage.
             new SysIdRoutine.Config(
                 null,        // Use default ramp rate (1 V/s)
                 Volts.of(4), // Reduce dynamic step voltage to 4 V to prevent brownout
                 null        // Use default timeout (10 s)
             ),
             new SysIdRoutine.Mechanism(
-                // Tell SysId how to plumb the driving voltage to the motor(s).
                 this::setVoltage,
-                // Tell SysId how to record a frame of data for each motor on the mechanism being characterized.
                 log -> {
-                    // Record a frame for the elevator motor.
                     log.motor("arm")
                         .voltage(getVolts())
                         .angularPosition(Radians.of(getMeasurement()))
                         .angularVelocity(RadiansPerSecond.of(getVelocity()))
                         .angularAcceleration(RadiansPerSecondPerSecond.of(getAcceleration()));
                 },
-                // Tell SysId to make generated commands require this subsystem, suffix test state in WPILog with this subsystem's name ("elevator")
                 this));
     
     // Simulation state for the motor
-    private TalonFXSimState armMotorSim = armMotor.getSimState();
+    private TalonFXSimState armMotorSim = new TalonFXSimState(armMotor, ChassisReference.CounterClockwise_Positive);
     
     /**
      * Constructor for the Arm subsystem.
      */
-<<<<<<< HEAD
     public Arm() {
-        // Configure the motor to coast when neutral
-=======
-    public Arm(StringLogEntry log) {
-        // Configure the motor to brake when neutral
->>>>>>> a5ebde53
+        // Configure the motor
         var currentConfigs = new MotorOutputConfigs();
         currentConfigs.NeutralMode = NeutralModeValue.Brake;
+        currentConfigs.Inverted = InvertedValue.CounterClockwise_Positive;
         armMotor.getConfigurator().apply(currentConfigs);
 
         armMotor.setPosition(0.0);
@@ -128,7 +114,7 @@
      * @param newGoal The desired goal position in radians.
      */
     public void setGoal(double newGoal) {
-        goal = RobotUtils.clamp(newGoal,ArmConstants.minAngle,ArmConstants.maxAngle);
+        goal = RobotUtils.clamp(newGoal, ArmConstants.minAngle, ArmConstants.maxAngle);
     }
 
     /**
@@ -155,7 +141,7 @@
      * @return The voltage applied to the motors.
      */
     public Voltage getVolts() {
-        return (armMotor.getMotorVoltage().getValue());
+        return armMotor.getMotorVoltage().getValue();
     }
 
     /**
@@ -165,8 +151,6 @@
      */
     public double getVelocity() {
         return ArmConstants.transform.transformVel(armMotor.getVelocity().getValueAsDouble());
-<<<<<<< HEAD
-=======
     }
 
     /**
@@ -176,14 +160,13 @@
      */
     public double getAcceleration() {
         return ArmConstants.transform.transformVel(armMotor.getAcceleration().getValueAsDouble());
->>>>>>> a5ebde53
-    }
-
-    public boolean atSetpoint(){
+    }
+
+    public boolean atSetpoint() {
         return controller.atSetpoint();
     }
 
-    public SysIdRoutine getRoutine(){
+    public SysIdRoutine getRoutine() {
         return sysIdRoutine;
     }
 
@@ -191,16 +174,16 @@
      * Display telemetry data on SmartDashboard.
      */
     public void telemetry() {
-        SmartDashboard.putNumber("arm/angle",getMeasurement());
-        SmartDashboard.putNumber("arm/goal",getGoal());
-        SmartDashboard.putNumber("arm/velocity",getVelocity());
-        SmartDashboard.putNumber("arm/error",controller.getError());
-        SmartDashboard.putNumber("arm/motor/rawAngle",armMotor.getPosition().getValueAsDouble());
-        SmartDashboard.putNumber("arm/motor/temp",armMotor.getDeviceTemp().getValueAsDouble());
-        SmartDashboard.putNumber("arm/motor/fault",armMotor.getFaultField().asSupplier().get());
-        SmartDashboard.putNumber("arm/motor/current",armMotor.getSupplyCurrent().getValueAsDouble());
-        SmartDashboard.putNumber("arm/motor/voltage",armMotor.getMotorVoltage().getValueAsDouble());
-        SmartDashboard.putNumber("arm/motor/supplyVoltage",armMotor.getSupplyVoltage().getValueAsDouble());
+        SmartDashboard.putNumber("arm/angle", getMeasurement());
+        SmartDashboard.putNumber("arm/goal", getGoal());
+        SmartDashboard.putNumber("arm/velocity", getVelocity());
+        SmartDashboard.putNumber("arm/error", controller.getError());
+        SmartDashboard.putNumber("arm/motor/rawAngle", armMotor.getPosition().getValueAsDouble());
+        SmartDashboard.putNumber("arm/motor/temp", armMotor.getDeviceTemp().getValueAsDouble());
+        SmartDashboard.putNumber("arm/motor/fault", armMotor.getFaultField().asSupplier().get());
+        SmartDashboard.putNumber("arm/motor/current", armMotor.getSupplyCurrent().getValueAsDouble());
+        SmartDashboard.putNumber("arm/motor/voltage", armMotor.getMotorVoltage().getValueAsDouble());
+        SmartDashboard.putNumber("arm/motor/supplyVoltage", armMotor.getSupplyVoltage().getValueAsDouble());
     }
 
     /**
@@ -208,7 +191,7 @@
      */
     @Override
     public void periodic() {
-        try{
+        try {
             // Update telemetry
             telemetry();
             
@@ -218,7 +201,7 @@
             
             // Apply the calculated voltage to the motor
             setVoltage(Volts.of(voltage));
-        }catch(Exception e){
+        } catch (Exception e) {
             DataLogManager.log("Periodic error: " + RobotUtils.getError(e));
         }
     }

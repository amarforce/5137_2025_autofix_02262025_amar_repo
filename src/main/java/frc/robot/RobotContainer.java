package frc.robot;

<<<<<<< HEAD
import frc.robot.commands.*;
import frc.robot.subsystems.*;
=======
import java.io.File;

import edu.wpi.first.wpilibj.Filesystem;
import edu.wpi.first.wpilibj.smartdashboard.SmartDashboard;
>>>>>>> 178ad329
import edu.wpi.first.wpilibj2.command.Command;
import edu.wpi.first.wpilibj2.command.CommandScheduler;
import edu.wpi.first.wpilibj2.command.Commands;
<<<<<<< HEAD
import edu.wpi.first.wpilibj2.command.button.CommandPS5Controller;
=======
import edu.wpi.first.wpilibj2.command.InstantCommand;
import edu.wpi.first.wpilibj2.command.button.CommandPS5Controller;
import edu.wpi.first.wpilibj2.command.sysid.SysIdRoutine.Direction;

import frc.robot.elastic.*;
import frc.robot.subsystems.*;
import frc.robot.commands.*;
>>>>>>> 178ad329

public class RobotContainer {
  private CommandPS5Controller driver;
  private CommandPS5Controller operator;

<<<<<<< HEAD
  private Wrist wrist;
  private Intake intake;

  private WristCommands wristCommands;
  private IntakeCommands intakeCommands;
=======
  private Vision vision;
  private Swerve swerve;
  private Elevator elevator;

  private SwerveCommands swerveCommands;
  private ElevatorCommands elevatorCommands;

  private Reef reef;
>>>>>>> 178ad329

  public RobotContainer() {
    driver = new CommandPS5Controller(0);
    operator = new CommandPS5Controller(1);
<<<<<<< HEAD
 
    wrist = new Wrist();
    intake = new Intake();

    wristCommands = new WristCommands(wrist);
    intakeCommands = new IntakeCommands(intake);
=======

    vision = new Vision();
    swerve = new Swerve(new File(Filesystem.getDeployDirectory(),"swerve.json"), vision);
    elevator = new Elevator();

    swerveCommands = new SwerveCommands(swerve);
    elevatorCommands = new ElevatorCommands(elevator);

    reef = new Reef();
    SmartDashboard.putData("Reef", reef);
>>>>>>> 178ad329

    configureBindings();
  }

  private void configureBindings() {
<<<<<<< HEAD
  operator.R1()
  .onTrue(wristCommands.wristForward())
  .onFalse(wristCommands.wristReverse());

  operator.L2()
  .onTrue(intakeCommands.intakeReverse());

=======
    // Driver Bindings

    swerve.setDefaultCommand(
        swerveCommands.drive(
            () -> -driver.getLeftY(),
            () -> -driver.getLeftX(),
            () -> -driver.getRightX(),
            () -> driver.R1().negate().getAsBoolean())
    );

    driver.cross().whileTrue(swerveCommands.lock());

    driver.triangle().onTrue(swerveCommands.driveToStation());
    driver.square().onTrue(swerveCommands.driveToCage());
    driver.circle().onTrue(swerveCommands.driveToProcessor());

    driver.povLeft().onTrue(swerveCommands.driveToReefLeft());
    driver.povUp().onTrue(swerveCommands.driveToReefCenter());
    driver.povRight().onTrue(swerveCommands.driveToReefRight());

    driver.options().onTrue(swerveCommands.resetGyro());

    /*
    driver.povUp().onTrue(new InstantCommand(() -> swerve.setRoutine(swerve.m_sysIdRoutineTranslation)));
    driver.povLeft().onTrue(new InstantCommand(() -> swerve.setRoutine(swerve.m_sysIdRoutineSteer)));
    driver.povRight().onTrue(new InstantCommand(() -> swerve.setRoutine(swerve.m_sysIdRoutineRotation)));
    driver.options().and(driver.povDown().negate()).whileTrue(swerveCommands.sysIdDynamic(Direction.kForward));
    driver.options().and(driver.povDown()).whileTrue(swerveCommands.sysIdDynamic(Direction.kForward));
    driver.create().and(driver.povDown().negate()).whileTrue(swerveCommands.sysIdQuasistatic(Direction.kReverse));
    driver.create().and(driver.povDown()).whileTrue(swerveCommands.sysIdQuasistatic(Direction.kReverse));
    */

    driver.touchpad().onTrue(new InstantCommand(() -> CommandScheduler.getInstance().cancelAll()));

    // Operator Bindings

    //elevator.setManualControl(true);
    elevator.setDefaultCommand(elevatorCommands.setGoal(()->1-operator.getLeftY()));

    operator.triangle().onTrue(elevatorCommands.moveToL4());
    operator.circle().onTrue(elevatorCommands.moveToL3());
    operator.square().onTrue(elevatorCommands.moveToL2());
    operator.cross().onTrue(elevatorCommands.moveToL1());
>>>>>>> 178ad329
  }

  public Command getAutonomousCommand() {
    return Commands.print("No autonomous command configured");
  }
}<|MERGE_RESOLUTION|>--- conflicted
+++ resolved
@@ -1,20 +1,12 @@
 package frc.robot;
 
-<<<<<<< HEAD
-import frc.robot.commands.*;
-import frc.robot.subsystems.*;
-=======
 import java.io.File;
 
 import edu.wpi.first.wpilibj.Filesystem;
 import edu.wpi.first.wpilibj.smartdashboard.SmartDashboard;
->>>>>>> 178ad329
 import edu.wpi.first.wpilibj2.command.Command;
 import edu.wpi.first.wpilibj2.command.CommandScheduler;
 import edu.wpi.first.wpilibj2.command.Commands;
-<<<<<<< HEAD
-import edu.wpi.first.wpilibj2.command.button.CommandPS5Controller;
-=======
 import edu.wpi.first.wpilibj2.command.InstantCommand;
 import edu.wpi.first.wpilibj2.command.button.CommandPS5Controller;
 import edu.wpi.first.wpilibj2.command.sysid.SysIdRoutine.Direction;
@@ -22,65 +14,46 @@
 import frc.robot.elastic.*;
 import frc.robot.subsystems.*;
 import frc.robot.commands.*;
->>>>>>> 178ad329
 
 public class RobotContainer {
   private CommandPS5Controller driver;
   private CommandPS5Controller operator;
 
-<<<<<<< HEAD
+  private Vision vision;
+  private Swerve swerve;
+  private Elevator elevator;
   private Wrist wrist;
   private Intake intake;
 
+  private SwerveCommands swerveCommands;
+  private ElevatorCommands elevatorCommands;
   private WristCommands wristCommands;
   private IntakeCommands intakeCommands;
-=======
-  private Vision vision;
-  private Swerve swerve;
-  private Elevator elevator;
-
-  private SwerveCommands swerveCommands;
-  private ElevatorCommands elevatorCommands;
 
   private Reef reef;
->>>>>>> 178ad329
 
   public RobotContainer() {
     driver = new CommandPS5Controller(0);
     operator = new CommandPS5Controller(1);
-<<<<<<< HEAD
- 
-    wrist = new Wrist();
-    intake = new Intake();
-
-    wristCommands = new WristCommands(wrist);
-    intakeCommands = new IntakeCommands(intake);
-=======
 
     vision = new Vision();
     swerve = new Swerve(new File(Filesystem.getDeployDirectory(),"swerve.json"), vision);
     elevator = new Elevator();
+    wrist = new Wrist();
+    intake = new Intake();
 
     swerveCommands = new SwerveCommands(swerve);
     elevatorCommands = new ElevatorCommands(elevator);
+    wristCommands = new WristCommands(wrist);
+    intakeCommands = new IntakeCommands(intake);
 
     reef = new Reef();
     SmartDashboard.putData("Reef", reef);
->>>>>>> 178ad329
 
     configureBindings();
   }
 
   private void configureBindings() {
-<<<<<<< HEAD
-  operator.R1()
-  .onTrue(wristCommands.wristForward())
-  .onFalse(wristCommands.wristReverse());
-
-  operator.L2()
-  .onTrue(intakeCommands.intakeReverse());
-
-=======
     // Driver Bindings
 
     swerve.setDefaultCommand(
@@ -124,7 +97,15 @@
     operator.circle().onTrue(elevatorCommands.moveToL3());
     operator.square().onTrue(elevatorCommands.moveToL2());
     operator.cross().onTrue(elevatorCommands.moveToL1());
->>>>>>> 178ad329
+
+    operator.R1().onTrue(wristCommands.wristForward())
+    .onFalse(wristCommands.wristReverse());
+
+    operator.L2().onTrue(intakeCommands.intakeReverse())
+    .onFalse(intakeCommands.stop());
+
+    operator.R2().onTrue(intakeCommands.intakeForward())
+    .onFalse(intakeCommands.stop());
   }
 
   public Command getAutonomousCommand() {

package frc.robot;

import java.io.File;
import java.util.function.Supplier;

import edu.wpi.first.math.MathUtil;
import edu.wpi.first.math.geometry.Pose2d;
import edu.wpi.first.math.util.Units;
import edu.wpi.first.util.datalog.DataLog;
import edu.wpi.first.util.datalog.StringLogEntry;
import edu.wpi.first.wpilibj.DataLogManager;
import edu.wpi.first.wpilibj.DriverStation;
import edu.wpi.first.wpilibj.Filesystem;
import edu.wpi.first.wpilibj.smartdashboard.SmartDashboard;
import edu.wpi.first.wpilibj2.command.Command;
import edu.wpi.first.wpilibj2.command.CommandScheduler;
import edu.wpi.first.wpilibj2.command.Commands;
import edu.wpi.first.wpilibj2.command.InstantCommand;
import edu.wpi.first.wpilibj2.command.ParallelCommandGroup;
import edu.wpi.first.wpilibj2.command.RepeatCommand;
import edu.wpi.first.wpilibj2.command.SequentialCommandGroup;
import edu.wpi.first.wpilibj2.command.WaitCommand;
import edu.wpi.first.wpilibj2.command.button.CommandPS5Controller;
import edu.wpi.first.wpilibj2.command.sysid.SysIdRoutine.Direction;

import frc.robot.elastic.*;
import frc.robot.gamepieces.Gamepieces;
import frc.robot.other.AutoFactory;
import frc.robot.other.CageChoice;
import frc.robot.other.RobotUtils;
import frc.robot.subsystems.*;
import frc.robot.commands.*;
import frc.robot.constants.HangConstants;
import frc.robot.constants.IntakeConstants;
import frc.robot.constants.SwerveConstants;
import frc.robot.constants.SwerveSystemConstants;

@SuppressWarnings("unused")
public class RobotContainer {
	// Controllers
	private CommandPS5Controller driver;
	private CommandPS5Controller operator;
	private CommandPS5Controller sysIdTest;

	// Subsystems and their commands
	private Vision vision;
	private Swerve swerve;
	private SwerveCommands swerveCommands;
	private SwerveSystem swerveSystem;
	private SwerveSystemCommands swerveSystemCommands;

	private Elevator elevator;
	private ElevatorCommands elevatorCommands;

	private Arm arm;
	private ArmCommands armCommands;

	private Wrist wrist;
	private WristCommands wristCommands;

	private Intake intake;
	private IntakeCommands intakeCommands;

	private Hang hang;
	private HangCommands hangCommands;

	private LED led;

	private MultiCommands multiCommands;

	// Additional components
	private Reef reef;
	private ReefScoring reefScoring;
	private CageChoice cageChoice;
	private AutoFactory autoFactory;
	private Gamepieces gamepieces;

	/**
	 * Constructor for RobotContainer.
	 * Initializes all subsystems, commands, and binds controls.
	 */
	public RobotContainer() {
		// Start data logging
		DataLogManager.start();
		DriverStation.startDataLog(DataLogManager.getLog());

		try {
			initControllers();
			
			// Configure emergency stop - this should always be available
			driver.touchpad().onTrue(new InstantCommand(() -> CommandScheduler.getInstance().cancelAll()));
			
			initReef();
			initGamepieces();
			
			// Initialize subsystems
			//initVision();
			initSwerve();
			initElevator();
			initArm();
			initWrist();
			initIntake();
			initHang();
			initLED();
			
			// Initialize combined systems and commands
			initSwerveSystem();
<<<<<<< HEAD
			initMultiCommands();
			initAdditionalComponents();
=======
			//initMultiCommands();
			//initAdditionalComponents();
>>>>>>> 3bf8aa7f

			// Configure SysId bindings for elevator
			//configureSysIdBindings(elevatorCommands);

			//arm.resetPos();
			//wrist.resetPos();
			//elevator.resetPos();
		} catch (Exception e) {
			DataLogManager.log("Error while initializing: " + RobotUtils.getError(e));
		}
	}

	private void initControllers() {
		driver = new CommandPS5Controller(0);
		operator = new CommandPS5Controller(1);
		//sysIdTest = new CommandPS5Controller(2);
	}

	private void initReef() {
		reef = new Reef();
		reefScoring = new ReefScoring(reef);
		SmartDashboard.putData("reef", reef);
		SmartDashboard.putData("reefScoring", reefScoring);
	}

	private void initGamepieces() {
		gamepieces=new Gamepieces();
	}

	private void initVision() {
		vision = new Vision(reef);
	}

	private void initSwerve() {
		swerve = new Swerve(new File(Filesystem.getDeployDirectory(), "swerve.json"), vision);
		swerveCommands = new SwerveCommands(swerve);

		// Configure swerve bindings
		swerve.setDefaultCommand(swerveCommands.drive(
			() -> -driver.getLeftY(), 
			() -> -driver.getLeftX(), 
			() -> driver.getRightX(),
			() -> true)
		);

		//driver.cross().whileTrue(swerveCommands.lock());
		driver.options().onTrue(swerveCommands.resetGyro());
	}

	private void initElevator() {
		elevator = new Elevator();
		elevatorCommands = new ElevatorCommands(elevator);

		// Configure elevator bindings
		elevator.setDefaultCommand(elevatorCommands.changeGoal(() -> -MathUtil.applyDeadband(operator.getLeftY(),0.1) / 50));
	}

	private void initArm() {
		arm = new Arm();
		armCommands = new ArmCommands(arm);

		// Configure arm bindings
		arm.setDefaultCommand(armCommands.changeGoal(() -> -operator.getRightX() / 50));
	}

	private void initWrist() {
		wrist = new Wrist(arm);
		wristCommands = new WristCommands(wrist);

		// Configure wrist bindings
		operator.L1().whileTrue(wristCommands.changeGoal(()->0.1));
		operator.R1().whileTrue(wristCommands.changeGoal(()->-0.1));
	}

	private void initIntake() {
		intake = new Intake();
		intakeCommands = new IntakeCommands(intake);

		// Configure intake bindings
		operator.L2().or(driver.L2())
			.onTrue(intakeCommands.setSpeed(()->-IntakeConstants.intakeSpeed))
			.onFalse(intakeCommands.stop());

		operator.R2().or(driver.R2())
			.onTrue(intakeCommands.setSpeed(()->IntakeConstants.intakeSpeed))
			.onFalse(intakeCommands.stop());
	}

	private void initHang() {
		hang = new Hang();
		hangCommands = new HangCommands(hang);
		hang.setDefaultCommand(hangCommands.setSpeed(()->{
			return MathUtil.applyDeadband(operator.getLeftX(),0.1)*HangConstants.hangSpeed;
		}));
	}

	private void initLED() {
		led = new LED();
	}

	private void initSwerveSystem() {
		swerveSystem = new SwerveSystem(arm, elevator, wrist, swerve, gamepieces);
		swerveSystemCommands = new SwerveSystemCommands(swerveSystem);

		// Configure swerve system bindings
		//driver.triangle().onTrue(swerveSystemCommands.moveToSource());
		//driver.circle().onTrue(swerveSystemCommands.moveToProcessor());

		driver.triangle().onTrue(swerveSystemCommands.moveToLevel(3));
		driver.square().onTrue(swerveSystemCommands.moveToLevel(2));
		driver.circle().onTrue(swerveSystemCommands.moveToLevel(1));
		driver.cross().onTrue(swerveSystemCommands.moveToLevel(0));
		driver.povDown().onTrue(swerveSystemCommands.moveToDefault());

		driver.L1().onTrue(swerveSystemCommands.moveToState(()->SwerveSystemConstants.getGroundIntake()));
		driver.R1().onTrue(swerveSystemCommands.moveToState(()->SwerveSystemConstants.getSourceStates()[0]));

		// operator.povUp().onTrue(swerveSystemCommands.moveToGround(()->new Pose2d()));
		// operator.povDown().onTrue(swerveSystemCommands.moveToState(()->SwerveSystemConstants.getSourceStates()[0]));
		// operator.cross().onTrue(swerveSystemCommands.moveToBranch(()->0,()->0));
		// operator.triangle().onTrue(swerveSystemCommands.moveToBranch(()->1,()->0));
		// operator.square().onTrue(swerveSystemCommands.moveToBranch(()->2,()->0));
		// operator.circle().onTrue(swerveSystemCommands.moveToBranch(()->3,()->0));
	}

	private void initMultiCommands() {
		multiCommands = new MultiCommands(swerveSystemCommands, swerveCommands, intakeCommands, hangCommands);
		driver.triangle().onTrue(multiCommands.getCoralFromSource()); // e
		driver.square().onTrue(multiCommands.placeCoral(()->1,()->1)); // x
		driver.circle().onTrue(multiCommands.placeCoral(()->1,()->0)); // t
		driver.cross().onTrue(multiCommands.placeCoral(()->3,()->0)); // p
	}

	private void initAdditionalComponents() {
		cageChoice = new CageChoice();
		autoFactory = new AutoFactory(multiCommands);
	}

	private void configureSysIdBindings(SysIdCommands subsystemCommands) {
		sysIdTest.cross()
			.onTrue(subsystemCommands.sysIdDynamic(Direction.kForward))
			.onFalse(new InstantCommand(() -> CommandScheduler.getInstance().cancelAll()));

		sysIdTest.circle()
			.onTrue(subsystemCommands.sysIdDynamic(Direction.kReverse))
			.onFalse(new InstantCommand(() -> CommandScheduler.getInstance().cancelAll()));

		sysIdTest.square()
			.onTrue(subsystemCommands.sysIdQuasistatic(Direction.kForward))
			.onFalse(new InstantCommand(() -> CommandScheduler.getInstance().cancelAll()));

		sysIdTest.triangle()
			.onTrue(subsystemCommands.sysIdQuasistatic(Direction.kReverse))
			.onFalse(new InstantCommand(() -> CommandScheduler.getInstance().cancelAll()));
	}

	/**
	 * Returns the autonomous command to be executed.
	 *
	 * @return The autonomous command
	 */
	public Command getAutonomousCommand() {
		if (autoFactory != null) {
			return autoFactory.getAuto();
		}
		return new InstantCommand();
	}
}<|MERGE_RESOLUTION|>--- conflicted
+++ resolved
@@ -105,13 +105,8 @@
 			
 			// Initialize combined systems and commands
 			initSwerveSystem();
-<<<<<<< HEAD
 			initMultiCommands();
 			initAdditionalComponents();
-=======
-			//initMultiCommands();
-			//initAdditionalComponents();
->>>>>>> 3bf8aa7f
 
 			// Configure SysId bindings for elevator
 			//configureSysIdBindings(elevatorCommands);
